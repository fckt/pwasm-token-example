// Contract doesn't need standard library and the `main` function.
<<<<<<< HEAD
// `cargo test` requires `std` and it provided the `main` which is why the "std" feature should be turned on for `cargo test`
=======
#![no_main]
>>>>>>> 32b99cfa
#![no_std]

extern crate pwasm_std;
extern crate pwasm_abi;
extern crate pwasm_token_contract;

use pwasm_abi::eth::EndpointInterface;

/// The main function receives a pointer for the call descriptor.
#[no_mangle]
pub fn call(desc: *mut u8) {
    // pwasm_std::parse_args parses the call descriptor into arguments and result pointers
    // Args is an Solidity-compatible abi call: first 4 bytes are the Method ID of keccak hash of function signature
    // followed by sequence of arguments packed into chunks of 32 bytes.
    // Read http://solidity.readthedocs.io/en/develop/abi-spec.html#formal-specification-of-the-encoding for details
    let (args, result) = unsafe { pwasm_std::parse_args(desc) };
    let mut endpoint = pwasm_token_contract::Endpoint::new(pwasm_token_contract::TokenContractInstance{});
    result.done(endpoint.dispatch(&args));
}

#[no_mangle]
pub fn deploy(desc: *mut u8) {
    let (args, _) = unsafe { pwasm_std::parse_args(desc) };
    let mut endpoint = pwasm_token_contract::Endpoint::new(pwasm_token_contract::TokenContractInstance{});
    endpoint.dispatch_ctor(&args);
}<|MERGE_RESOLUTION|>--- conflicted
+++ resolved
@@ -1,9 +1,4 @@
 // Contract doesn't need standard library and the `main` function.
-<<<<<<< HEAD
-// `cargo test` requires `std` and it provided the `main` which is why the "std" feature should be turned on for `cargo test`
-=======
-#![no_main]
->>>>>>> 32b99cfa
 #![no_std]
 
 extern crate pwasm_std;
